$LOAD_PATH << File.expand_path(File.dirname(__FILE__) + "/../../lib")
$LOAD_PATH << File.expand_path(File.dirname(__FILE__) + "/..")

require 'neo4j'
require 'neo4j/spec_helper'



# ----------------------------------------------------------------------------
# initialize
#

describe 'NodeMixin#initialize' do

  before(:all) do
    start
  end

  before(:each) do
    Neo4j::Transaction.new
  end

  after(:each) do
    Neo4j::Transaction.finish
  end

  it "should accept no arguments"  do
    class TestNode1
      include Neo4j::NodeMixin
    end
    TestNode1.new
  end

  it "should allow to initialize itself"  do
    # given an initialize method
    class TestNode2
      include Neo4j::NodeMixin
      attr_reader :foo
      property :baaz

      def initialize(baaz)
        super
        @foo = "bar"
        self.baaz = baaz
      end

    end

    # when
    n = TestNode2.new('hajhaj')

    # then
    n.foo.should == 'bar'
    n[:baaz].should == 'hajhaj'
  end


  it "should allow arguments for the initialize method"  do
    class TestNode3
      include Neo4j::NodeMixin
      attr_reader :foo

      def initialize(value)
        @foo = value
      end
    end
    n = TestNode3.new 'hi'
    n.foo.should == 'hi'
  end

  it "should allow to create a node from a native Neo Java object" do
    class TestNode4
      include Neo4j::NodeMixin
    end

    node1 = TestNode4.new
    node2 = TestNode4.new(node1.internal_node)
    node1.internal_node.should == node2.internal_node
  end
end


describe 'NodeMixin properties' do

  before(:all) do
    start
  end

  before(:each) do
    Neo4j::Transaction.new
  end

  after(:each) do
    Neo4j::Transaction.finish
  end

  it "should behave like a hash" do
    n = Neo4j::Node.new
    n[:a] = 'a'
    n[:a].should == 'a'
    n['foo'] = 42
    n['foo'].should == 42
    n[34] = true
    n[34].should == true
  end

  it "should allow to update properties" do
    n = Neo4j::Node.new
    n[:a] = 'a'
    n[:a] = 'b'
    n[:a].should == 'b'
  end
end

# ----------------------------------------------------------------------------
# update
#

describe 'NodeMixin#update' do

  before(:all) do
    class TestNode
      include Neo4j::NodeMixin
      property :name, :age
    end

    start
  end

  before(:each) do
    Neo4j::Transaction.new
  end

  after(:each) do
    Neo4j::Transaction.finish
  end

  it "should be able to update a node from a value obejct" do
    # given
    t = TestNode.new
    t[:name]='kalle'
    t[:age]=2
    vo = t.value_object
    t2 = TestNode.new
    t2[:name] = 'foo'

    # when
    t2.update(vo)

    # then
    t2[:name].should == 'kalle'
    t2[:age].should == 2
  end

  it "should be able to update a node by using a hash even if the keys in the hash is not a declarared property" do
    t = TestNode.new
    t.update({:name=>'123', :oj=>'hoj'})
    t.name.should == '123'
    t.age.should == nil
    t['oj'].should == 'hoj'
  end

  it "should be able to update a node by using a hash" do
    t = TestNode.new
    t.update({:name=>'andreas', :age=>3})
    t.name.should == 'andreas'
    t.age.should == 3
  end

  it "should not allow the classname to be changed" do
    t = TestNode.new
    t.update({:classname => 'wrong'})
    t.classname.should == 'TestNode'
  end

  it "should not allow the id to be changed" do
    t = TestNode.new
    t.update({:id => 987654321})
    t.props['id'].should == t.neo_node_id
  end
end


# ----------------------------------------------------------------------------
# equality ==
#

describe 'NodeMixin#equality (==)' do

  before(:all) do
    start
    
    NODES = 5
    @nodes = []
    Neo4j::Transaction.run do
      NODES.times { @nodes << Neo4j::Node.new}
    end
    
  end

  before(:each) do
    Neo4j::Transaction.new
  end

  after(:each) do
    Neo4j::Transaction.finish
  end

  it "should be == another node only if it has the same node id" do
    node = Neo4j::Node.new(@nodes[0].internal_node)
    node.internal_node.should be_equal(@nodes[0].internal_node)
    node.should == @nodes[0]
    node.hash.should == @nodes[0].hash
  end

  it "should not be == another node only if it has not the same node id" do
    node = Neo4j::Node.new(@nodes[1].internal_node)
    node.internal_node.should_not be_equal(@nodes[0].internal_node)
    node.should_not == @nodes[0]
    node.hash.should_not == @nodes[0].hash
  end

end



# ----------------------------------------------------------------------------
# delete
#

describe "Neo4j::Node#delete"  do
  before(:all) do
    start
  end

  before(:each) do
    Neo4j::Transaction.new
  end

  after(:each) do
    Neo4j::Transaction.finish
  end

  it "should remove the node from the database" do
    # given
    node = Neo4j::Node.new
    id = node.neo_node_id
    
    # when
    node.delete
    
    # then
    Neo4j.load(id).should == nil
  end

  it "should delete all relationships as well" do
    # given
    t1 = Neo4j::Node.new
    t2 = Neo4j::Node.new
    t2.relationships.outgoing(:friends) << t1
    t2.relationships.both(:friends).nodes.to_a.should include(t1)

    # when
    t1.delete

    # then
    t2.relationships.both(:friends).nodes.to_a.should_not include(t1)
  end
end

# ----------------------------------------------------------------------------
# props
#
<<<<<<< HEAD

describe "Neo4j::Node#props"  do
  before(:all) do
    start
    undefine_class :TestNode
    class TestNode
      include Neo4j::NodeMixin

      property :name
      property :age
    end
  end

  after(:all) do
    stop
  end

  before(:each) do
    Neo4j::Transaction.new
  end

  after(:each) do
    Neo4j::Transaction.finish    
  end
=======

describe "Neo4j::Node#props"  do
  before(:all) do
    start
    undefine_class :TestNode
    class TestNode
      include Neo4j::NodeMixin

      property :name
      property :age
    end
  end

  after(:all) do
    stop
  end
  
  before(:each) do
    Neo4j::Transaction.new
  end

  after(:each) do
    Neo4j::Transaction.finish
  end
  
>>>>>>> 8bfa900a

  it "should only contain id and classname on a node with no properties" do
    t1 = TestNode.new
    p = t1.props
    p.keys.should include('id')
    p.keys.should include('classname')
    p['id'].should == t1.neo_node_id
    p['classname'].should == 'TestNode'
    p.keys.size.should == 2
  end

  it "should be okay to call props on a loaded node with no properties" do
    t1 = TestNode.new
    id = t1.neo_node_id
    t2 = Neo4j.load(id)
    p = t2.props
    p.keys.should include('id')
    p.keys.should include('classname')
    p.keys.size.should == 2
  end

  it "should return declared properties" do
    t1 = TestNode.new
    t1.name = 'abc'
    t1.age = 3
    p = t1.props
    p['name'].should == 'abc'
    p['age'].should == 3
  end

  it "should return undeclared properties" do
    t1 = TestNode.new
    t1.set_property('hoj', 'koj')
    p = t1.props
    p.keys.should include('hoj')
    p['hoj'].should == 'koj'
  end

end
<|MERGE_RESOLUTION|>--- conflicted
+++ resolved
@@ -271,7 +271,6 @@
 # ----------------------------------------------------------------------------
 # props
 #
-<<<<<<< HEAD
 
 describe "Neo4j::Node#props"  do
   before(:all) do
@@ -288,6 +287,15 @@
   after(:all) do
     stop
   end
+  
+  before(:each) do
+    Neo4j::Transaction.new
+  end
+
+  after(:each) do
+    Neo4j::Transaction.finish
+  end
+  
 
   before(:each) do
     Neo4j::Transaction.new
@@ -296,33 +304,6 @@
   after(:each) do
     Neo4j::Transaction.finish    
   end
-=======
-
-describe "Neo4j::Node#props"  do
-  before(:all) do
-    start
-    undefine_class :TestNode
-    class TestNode
-      include Neo4j::NodeMixin
-
-      property :name
-      property :age
-    end
-  end
-
-  after(:all) do
-    stop
-  end
-  
-  before(:each) do
-    Neo4j::Transaction.new
-  end
-
-  after(:each) do
-    Neo4j::Transaction.finish
-  end
-  
->>>>>>> 8bfa900a
 
   it "should only contain id and classname on a node with no properties" do
     t1 = TestNode.new
