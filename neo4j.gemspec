lib = File.expand_path('../lib/', __FILE__)
$LOAD_PATH.unshift lib unless $LOAD_PATH.include?(lib)

require 'neo4j/version'


Gem::Specification.new do |s|
  s.name     = 'neo4j'
  s.version  = Neo4j::VERSION
  s.required_ruby_version = '>= 1.9.1'

  s.authors  = 'Andreas Ronge, Brian Underwood, Chris Grigg'
  s.email    = 'andreas.ronge@gmail.com, brian@brian-underwood.codes, chris@subvertallmedia.com'
  s.homepage = 'https://github.com/neo4jrb/neo4j/'
  s.rubyforge_project = 'neo4j'
  s.summary = 'A graph database for Ruby'
  s.license = 'MIT'
  s.description = <<-EOF
A Neo4j OGM (Object-Graph-Mapper) for use in Ruby on Rails and Rack frameworks heavily inspired by ActiveRecord.
  EOF

  s.require_path = 'lib'
  s.files = Dir.glob('{bin,lib,config}/**/*') + %w(README.md CHANGELOG CONTRIBUTORS Gemfile neo4j.gemspec)
  s.executables = ['neo4j-jars']
  s.has_rdoc = true
  s.extra_rdoc_files = %w( README.md )
  s.rdoc_options = ['--quiet', '--title', 'Neo4j.rb', '--line-numbers', '--main', 'README.rdoc', '--inline-source']

<<<<<<< HEAD
  s.add_dependency('orm_adapter', '~> 0.5.0')
  s.add_dependency('activemodel', '~> 4')
  s.add_dependency('activesupport', '~> 4')
  s.add_dependency('railties', '~> 4')
  s.add_dependency('active_attr', '~> 0.8')
  s.add_dependency('neo4j-core', '~> 3.1.1')
  s.add_dependency('neo4j-community', '~> 2.0') if RUBY_PLATFORM =~ /java/
  s.add_development_dependency('pry')
  s.add_development_dependency('os')
  s.add_development_dependency('rake')
  s.add_development_dependency('yard')
  s.add_development_dependency('guard')
  s.add_development_dependency('guard-rubocop')
  s.add_development_dependency('guard-rspec')
=======
  s.add_dependency('orm_adapter', "~> 0.5.0")
  s.add_dependency("activemodel", "~> 4")
  s.add_dependency("activesupport", "~> 4")
  s.add_dependency("railties", "~> 4")
  s.add_dependency('active_attr', "~> 0.8")
  s.add_dependency("neo4j-core", "~> 4.0.0")

  if RUBY_PLATFORM =~ /java/
    s.add_dependency("neo4j-community", '~> 2.0')
  end
>>>>>>> c95fdd69
end<|MERGE_RESOLUTION|>--- conflicted
+++ resolved
@@ -26,13 +26,12 @@
   s.extra_rdoc_files = %w( README.md )
   s.rdoc_options = ['--quiet', '--title', 'Neo4j.rb', '--line-numbers', '--main', 'README.rdoc', '--inline-source']
 
-<<<<<<< HEAD
   s.add_dependency('orm_adapter', '~> 0.5.0')
   s.add_dependency('activemodel', '~> 4')
   s.add_dependency('activesupport', '~> 4')
   s.add_dependency('railties', '~> 4')
   s.add_dependency('active_attr', '~> 0.8')
-  s.add_dependency('neo4j-core', '~> 3.1.1')
+  s.add_dependency('neo4j-core', '~> 4.0.0')
   s.add_dependency('neo4j-community', '~> 2.0') if RUBY_PLATFORM =~ /java/
   s.add_development_dependency('pry')
   s.add_development_dependency('os')
@@ -41,16 +40,4 @@
   s.add_development_dependency('guard')
   s.add_development_dependency('guard-rubocop')
   s.add_development_dependency('guard-rspec')
-=======
-  s.add_dependency('orm_adapter', "~> 0.5.0")
-  s.add_dependency("activemodel", "~> 4")
-  s.add_dependency("activesupport", "~> 4")
-  s.add_dependency("railties", "~> 4")
-  s.add_dependency('active_attr', "~> 0.8")
-  s.add_dependency("neo4j-core", "~> 4.0.0")
-
-  if RUBY_PLATFORM =~ /java/
-    s.add_dependency("neo4j-community", '~> 2.0')
-  end
->>>>>>> c95fdd69
 end