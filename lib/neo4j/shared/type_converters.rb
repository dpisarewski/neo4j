--- conflicted
+++ resolved
@@ -135,14 +135,12 @@
       end
     end
 
-<<<<<<< HEAD
+    def skip_conversion?(attr, value)
+      !self.class.attributes[attr] || (value.nil? && !changed_attributes.key?(attr))
+    end
+
     def self.included(_base)
       init
-=======
-    # Moves on if the property is either undeclared (UUID or just not included in the model) or nil and unchanged
-    def skip_conversion?(attr, value)
-      !self.class.attributes[attr] || (value.nil? && !changed_attributes.key?(attr))
->>>>>>> f8689b5c
     end
 
     class << self
@@ -162,7 +160,6 @@
         found_converter ? found_converter.to_db(value) : value
       end
 
-<<<<<<< HEAD
       def add_converter(converter)
         @converters ||= {}
         @converters[converter.convert_type] = converter
@@ -173,19 +170,11 @@
         Neo4j::Shared::TypeConverters.constants.each do |constant_name|
           constant = Neo4j::Shared::TypeConverters.const_get(constant_name)
           add_converter(constant) if constant.respond_to?(:convert_type)
-=======
+        end
+      end
+
       def register_converter(converter)
         converters[converter.convert_type] = converter
-      end
-
-      def converters
-        @converters ||= begin
-          Neo4j::Shared::TypeConverters.constants.each_with_object({}) do |constant_name, result|
-            constant = Neo4j::Shared::TypeConverters.const_get(constant_name)
-            result[constant.convert_type] = constant if constant.respond_to?(:convert_type)
-          end
->>>>>>> f8689b5c
-        end
       end
 
       def converters
