--- conflicted
+++ resolved
@@ -76,11 +76,7 @@
     # :api: public
     def set_property(name, value)
       $NEO_LOGGER.debug{"set property '#{name}'='#{value}'"}
-<<<<<<< HEAD
       return if name.to_s == 'id' # id is neo_node_id and cannot be changed TODO check this
-=======
-      return if name.to_s == 'id' # id is neo_node_id and cannot be changed
->>>>>>> 8bfa900a
       old_value = get_property(name)
 
       if value.nil?
@@ -200,9 +196,6 @@
       keys_to_delete = props.keys - %w(id classname) if strict
       struct_or_hash.each_pair do |key, value|
         next if %w(id classname).include? key.to_s # do not allow special properties to be mass assigned
-<<<<<<< HEAD
-        self[key] = value
-=======
         keys_to_delete.delete(key) if strict
         method = "#{key}=".to_sym
         if self.respond_to?(method)
@@ -210,7 +203,6 @@
         else
           set_property(key.to_s, value)
         end
->>>>>>> 8bfa900a
       end
       keys_to_delete.each{|key| remove_property(key) } if strict
       self
