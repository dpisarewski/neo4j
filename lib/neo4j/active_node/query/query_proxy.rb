--- conflicted
+++ resolved
@@ -313,14 +313,12 @@
 
         private
 
-<<<<<<< HEAD
         def call_class_method(method_name, *args)
-          args[2] = self if @model.reflections[method_name]
-          @model.send(method_name, *args)
-        end
-
-=======
->>>>>>> 50d8089a
+          args[2] = self
+          result = @model.send(method_name, *args)
+          result
+        end
+
         def build_deeper_query_proxy(method, args)
           self.dup.tap do |new_query|
             args.each do |arg|
