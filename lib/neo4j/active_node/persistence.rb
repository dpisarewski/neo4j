--- conflicted
+++ resolved
@@ -62,30 +62,5 @@
 
     private
 
-<<<<<<< HEAD
-=======
-    def create_magic_properties
-
-    end
-
-    def update_magic_properties
-      self.updated_at = DateTime.now if respond_to?(:updated_at=) && changed?
-    end
-
-    def set_classname(props)
-      props[Neo4j::Config.class_name_property] = self.class.name if self.class.cached_class?
-    end
-
-    def assign_attributes(attributes)
-      attributes.each do |attribute, value|
-        send("#{attribute}=", value)
-      end
-    end
-
-    def set_timestamps
-      self.created_at = DateTime.now if respond_to?(:created_at=)
-      self.updated_at = self.created_at if respond_to?(:updated_at=)
-    end
->>>>>>> 453d3e9c
   end
 end