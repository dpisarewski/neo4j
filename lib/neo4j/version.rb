--- conflicted
+++ resolved
@@ -1,7 +1,3 @@
 module Neo4j
-<<<<<<< HEAD
-  VERSION = '4.0.0.rc.4'
-=======
   VERSION = "4.0.0"
->>>>>>> c95fdd69
 end