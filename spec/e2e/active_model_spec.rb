--- conflicted
+++ resolved
@@ -225,30 +225,6 @@
   end
 
   describe 'cached classnames' do
-<<<<<<< HEAD
-    CachedClass = UniqueClass.create do
-      include Neo4j::ActiveNode
-      cache_class
-    end
-
-    UncachedClass = UniqueClass.create do
-      include Neo4j::ActiveNode
-    end
-
-    context 'with cache_class set in model' do
-      let(:test) { CachedClass.create }
-      before { @unwrapped = Neo4j::Node._load(test.id) }
-      it 'responds true to :cached_class?' do
-        expect(CachedClass.cached_class?).to be_truthy
-      end
-
-      it 'sets _classname property equal to class name' do
-        expect(@unwrapped[:_classname]).to eq test.class.name
-      end
-
-      it 'removes the _classname property from the wrapped class' do
-        expect(test.props).to_not have_key(:_classname)
-=======
     CacheTest = UniqueClass.create do
       include Neo4j::ActiveNode
     end
@@ -270,18 +246,10 @@
 
       it 'removes the _classname property from the wrapped class' do
         expect(@cached.props).to_not have_key(:_classname)
->>>>>>> 453d3e9c
       end
     end
 
     context 'without cache_class set in model' do
-<<<<<<< HEAD
-      let(:test) { UncachedClass.create }
-      before { @unwrapped = Neo4j::Node._load(test.id) }
-
-      it 'response false to :cached_class?' do
-        expect(UncachedClass.cached_class?).to be_falsey
-=======
       before do
         Neo4j::Config[:cache_class_names] = false
         @uncached = CacheTest.create
@@ -292,7 +260,6 @@
 
       it 'response false to :cached_class?' do
         expect(CacheTest.cached_class?).to be_falsey
->>>>>>> 453d3e9c
       end
 
       it "does not set _classname on the node" do
